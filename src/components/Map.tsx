import React, { useEffect, useRef, useState } from 'react';
import mapboxgl from 'mapbox-gl';
import 'mapbox-gl/dist/mapbox-gl.css';
import { Location } from '@/types';

// Use environment variable for Mapbox token
mapboxgl.accessToken = import.meta.env.VITE_MAPBOX_TOKEN || '';

interface MapProps {
  locations: Location[];
  selectedLocation?: Location | null;
}

const Map: React.FC<MapProps> = ({ locations, selectedLocation }) => {
  const mapContainer = useRef<HTMLDivElement>(null);
  const map = useRef<mapboxgl.Map | null>(null);
  const markersRef = useRef<mapboxgl.Marker[]>([]);
  const [mapLoaded, setMapLoaded] = useState(false);
  const [showError, setShowError] = useState(!mapboxgl.accessToken);
  const [apiKeyInput, setApiKeyInput] = useState('');
  const [apiKey, setApiKey] = useState('');
  const [showModal, setShowModal] = useState(!mapboxgl.accessToken || mapboxgl.accessToken === 'REPLACE_WITH_YOUR_MAPBOX_TOKEN');

  // Initialize map
  useEffect(() => {
    if (!mapContainer.current || !mapboxgl.accessToken) return;
    
    try {
      map.current = new mapboxgl.Map({
        container: mapContainer.current,
        style: 'mapbox://styles/mapbox/light-v10',
        center: [-1.1437, 52.6376], // Center of UK
        zoom: 5,
        pitch: 0,
        attributionControl: false
      });

      map.current.addControl(
        new mapboxgl.NavigationControl({
          visualizePitch: true,
          showCompass: true
        }),
        'bottom-right'
      );

      map.current.addControl(
        new mapboxgl.AttributionControl({
          compact: true
        })
      );

      map.current.on('load', () => {
        setMapLoaded(true);
      });
    } catch (error) {
      console.error('Error initializing map:', error);
      setShowError(true);
    }

    return () => {
      if (map.current) {
        map.current.remove();
        map.current = null;
      }
    };
  }, []);

  // Update markers when locations change
  useEffect(() => {
    if (!map.current || !mapLoaded || locations.length === 0) return;
    
    // Clear existing markers
    markersRef.current.forEach(marker => marker.remove());
    markersRef.current = [];
    
    // Add new markers and update bounds
    const bounds = new mapboxgl.LngLatBounds();
    
    locations.forEach(location => {
      const popupContent = `
        <div class="p-2">
          <h3 class="text-sm font-medium">${location.postcode}</h3>
          <p class="text-xs text-gray-500">
            ${location.district1 ? `${location.district1}` : ''}
            ${location.district1 && location.district2 ? ' · ' : ''}
            ${location.district2 ? `${location.district2}` : ''}
            ${(location.district1 || location.district2) && location.town ? ' · ' : ''}
            ${location.town}
            ${location.town && location.county ? ' · ' : ''}
            ${location.county}
          </p>
        </div>
      `;
      
      const marker = new mapboxgl.Marker({
        color: selectedLocation?.postcode === location.postcode ? '#3b82f6' : '#6b7280',
        scale: selectedLocation?.postcode === location.postcode ? 1 : 0.8,
      })
        .setLngLat([location.longitude, location.latitude])
        .setPopup(
<<<<<<< HEAD
          new mapboxgl.Popup({ offset: 25, closeButton: false, maxWidth: '300px' }).setHTML(`
            <div class="p-2">
              <h3 class="text-sm font-medium">${location.postcode}</h3>
              <p class="text-xs text-gray-500">
                ${[
                  location.street1,
                  location.district1,
                  location.district2,
                  location.town,
                  location.county
                ]
                  .filter(Boolean)
                  .join(", ")}
              </p>
            </div>
          `)
=======
          new mapboxgl.Popup({ offset: 25, closeButton: false, maxWidth: '300px' }).setHTML(popupContent)
>>>>>>> 49ae1315
        );
        
      marker.addTo(map.current!);
      markersRef.current.push(marker);
      bounds.extend([location.longitude, location.latitude]);
    });
    
    // Only fit bounds if we have multiple locations
    if (locations.length > 1) {
      map.current.fitBounds(bounds, {
        padding: { top: 50, bottom: 50, left: 50, right: 50 },
        maxZoom: 15,
        animate: true,
        duration: 1000,
        essential: true
      });
    }
  }, [locations, mapLoaded, selectedLocation]);

  // Handle selected location changes
  useEffect(() => {
    if (!map.current || !mapLoaded || !selectedLocation) return;
    
    // Fly to the selected location
    map.current.flyTo({
      center: [selectedLocation.longitude, selectedLocation.latitude],
      zoom: 14,
      essential: true,
      duration: 1200,
      padding: { top: 50, bottom: 50, left: 50, right: 50 }
    });
    
    // Update marker colors
    markersRef.current.forEach(marker => {
      const lngLat = marker.getLngLat();
      
      if (lngLat.lng === selectedLocation.longitude && lngLat.lat === selectedLocation.latitude) {
        // Highlight selected marker
        const popupContent = `
          <div class="p-2">
            <h3 class="text-sm font-medium">${selectedLocation.postcode}</h3>
            <p class="text-xs text-gray-500">
              ${selectedLocation.district1 ? `${selectedLocation.district1}` : ''}
              ${selectedLocation.district1 && selectedLocation.district2 ? ' · ' : ''}
              ${selectedLocation.district2 ? `${selectedLocation.district2}` : ''}
              ${(selectedLocation.district1 || selectedLocation.district2) && selectedLocation.town ? ' · ' : ''}
              ${selectedLocation.town}
              ${selectedLocation.town && selectedLocation.county ? ' · ' : ''}
              ${selectedLocation.county}
            </p>
          </div>
        `;
        
        marker.setPopup(
<<<<<<< HEAD
          new mapboxgl.Popup({ offset: 25, closeButton: false, maxWidth: '300px' }).setHTML(`
            <div class="p-2">
              <h3 class="text-sm font-medium">${selectedLocation.postcode}</h3>
              <p class="text-xs text-gray-500">
                ${[
                  selectedLocation.street1,
                  selectedLocation.district1,
                  selectedLocation.district2,
                  selectedLocation.town,
                  selectedLocation.county
                ]
                  .filter(Boolean)
                  .join(", ")}
              </p>
            </div>
          `)
=======
          new mapboxgl.Popup({ offset: 25, closeButton: false, maxWidth: '300px' }).setHTML(popupContent)
>>>>>>> 49ae1315
        ).togglePopup();
      }
    });
  }, [selectedLocation, mapLoaded]);

  const handleApiKeySubmit = (e: React.FormEvent) => {
    e.preventDefault();
    if (apiKeyInput.trim()) {
      setApiKey(apiKeyInput.trim());
      setShowModal(false);
      localStorage.setItem('mapbox_token', apiKeyInput.trim());
    }
  };

  // Try to get API key from local storage on mount
  useEffect(() => {
    const savedToken = localStorage.getItem('mapbox_token');
    if (savedToken) {
      setApiKey(savedToken);
      setShowModal(false);
    }
  }, []);

  return (
    <>
      <div ref={mapContainer} className="w-full h-full rounded-xl overflow-hidden shadow-elevated relative">
        {showError && (
          <div className="absolute inset-0 flex items-center justify-center bg-secondary/50">
            <div className="bg-background p-6 rounded-lg shadow-lg max-w-md">
              <h3 className="text-lg font-medium mb-2">Map Configuration Error</h3>
              <p className="text-sm text-muted-foreground mb-4">
                Unable to load the map. Please make sure the Mapbox API key is properly configured in your environment variables.
                Contact your administrator for assistance.
              </p>
            </div>
          </div>
        )}
        {!apiKey && (
          <div className="absolute inset-0 flex items-center justify-center bg-secondary/50">
            <div className="bg-background p-6 rounded-lg shadow-lg max-w-md">
              <h3 className="text-lg font-medium mb-2">Mapbox API Key Required</h3>
              <p className="text-sm text-muted-foreground mb-4">
                Please enter your Mapbox API key to display the map. You can get one by signing up at <a href="https://mapbox.com" target="_blank" rel="noreferrer" className="text-primary underline">mapbox.com</a>.
              </p>
              <form onSubmit={handleApiKeySubmit}>
                <input
                  type="text"
                  value={apiKeyInput}
                  onChange={(e) => setApiKeyInput(e.target.value)}
                  placeholder="Enter your Mapbox API key"
                  className="w-full px-3 py-2 border border-input rounded-md mb-3"
                />
                <button 
                  type="submit"
                  className="bg-primary text-primary-foreground px-4 py-2 rounded-md w-full"
                >
                  Save and Load Map
                </button>
              </form>
            </div>
          </div>
        )}
      </div>
    </>
  );
};

export default Map;<|MERGE_RESOLUTION|>--- conflicted
+++ resolved
@@ -98,7 +98,6 @@
       })
         .setLngLat([location.longitude, location.latitude])
         .setPopup(
-<<<<<<< HEAD
           new mapboxgl.Popup({ offset: 25, closeButton: false, maxWidth: '300px' }).setHTML(`
             <div class="p-2">
               <h3 class="text-sm font-medium">${location.postcode}</h3>
@@ -115,9 +114,6 @@
               </p>
             </div>
           `)
-=======
-          new mapboxgl.Popup({ offset: 25, closeButton: false, maxWidth: '300px' }).setHTML(popupContent)
->>>>>>> 49ae1315
         );
         
       marker.addTo(map.current!);
@@ -172,7 +168,6 @@
         `;
         
         marker.setPopup(
-<<<<<<< HEAD
           new mapboxgl.Popup({ offset: 25, closeButton: false, maxWidth: '300px' }).setHTML(`
             <div class="p-2">
               <h3 class="text-sm font-medium">${selectedLocation.postcode}</h3>
@@ -189,9 +184,6 @@
               </p>
             </div>
           `)
-=======
-          new mapboxgl.Popup({ offset: 25, closeButton: false, maxWidth: '300px' }).setHTML(popupContent)
->>>>>>> 49ae1315
         ).togglePopup();
       }
     });
